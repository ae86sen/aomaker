--- conflicted
+++ resolved
@@ -359,10 +359,7 @@
 
     result = runner.invoke(run, args=args, standalone_mode=False)
     if result.exit_code != 0:
-<<<<<<< HEAD
         from aomaker.cache import cache, config
-=======
->>>>>>> 0537ff7c
         cache.clear()
         cache.close()
         config.close()
